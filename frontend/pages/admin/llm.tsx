--- conflicted
+++ resolved
@@ -69,18 +69,6 @@
   const loadData = async () => {
     setLoading(true);
     setError(null);
-
-<<<<<<< HEAD
-      // Set active configs
-      const activeChatConfig: ChatConfig | undefined = chatConfigsData.find((c: ChatConfig) => c.is_active); // Use ChatConfig type here
-      setActiveChatConfig(activeChatConfig || null);
-      
-      const activeEmbeddingConfig = embeddingConfigsData.find((c: any) => c.is_active);
-      setActiveEmbeddingConfig(activeEmbeddingConfig || null);
-      
-      const activeRerankingConfig = rerankingConfigsData.find((c: any) => c.is_active);
-      setActiveRerankingConfig(activeRerankingConfig || null);
-=======
     // Load providers
     const providersResponse = await getLLMProviders();
     if (providersResponse.error) {
@@ -91,7 +79,6 @@
     }
     const providersData = providersResponse.providers || {};
     setProviders(providersData);
->>>>>>> 915e09f5
 
     // Load chat configurations
     const chatConfigsResponse = await getAllLLMConfigs();
@@ -104,31 +91,6 @@
     const chatConfigsData = chatConfigsResponse.configs || [];
     setChatConfigs(chatConfigsData);
 
-<<<<<<< HEAD
-      setProviderConfigs(initialProviderConfigs);
-      
-      // Update systemPrompt state with the active chat configuration's system prompt
-      if (activeChatConfig) {
-        if (activeChatConfig.system_prompt) {
-          setSystemPrompt(activeChatConfig.system_prompt);
-        }
-        
-        // Set the selected chat provider and model based on active config
-        setSelectedChatProvider(activeChatConfig.chat_provider);
-        setSelectedChatModel(activeChatConfig.model);
-        
-        // Get reranking info from config
-        const rerankingProvider = activeChatConfig.config?.reranking_provider || '';
-        const rerankingModel = activeChatConfig.config?.reranking_model || '';
-        setSelectedRerankingProvider(rerankingProvider);
-        setSelectedRerankingModel(rerankingModel);
-        
-        // Set temperature from active config, default to 0.7
-        setTemperature(activeChatConfig.temperature ?? 0.7);
-      } else {
-        // Reset temperature to default if no active config
-        setTemperature(0.7);
-=======
     // Load embedding configurations
     const embeddingConfigsResponse = await getAllEmbeddingConfigs();
     if (embeddingConfigsResponse.error) {
@@ -179,7 +141,6 @@
       } else {
         // Other providers like OpenAI don't need a base URL
         baseUrl = '';
->>>>>>> 915e09f5
       }
 
       return {
