--- conflicted
+++ resolved
@@ -61,31 +61,7 @@
 # Set working directory
 WORKDIR /app/frontend
 
-<<<<<<< HEAD
-# Copy package files first for cache optimization
-COPY frontend/package.json frontend/pnpm-lock.yaml ./
-
-# Install frontend dependencies
-RUN pnpm install --frozen-lockfile # Use --frozen-lockfile for reliability
-
-# Copy the rest of the frontend code
-# Copy necessary source files and directories explicitly
-COPY frontend/next.config.js ./
-COPY frontend/postcss.config.js ./
-COPY frontend/tailwind.config.js ./
-COPY frontend/tsconfig.json ./
-COPY frontend/next-env.d.ts ./
-COPY frontend/.prettierrc ./
-COPY frontend/components ./components
-COPY frontend/contexts ./contexts
-COPY frontend/hooks ./hooks
-COPY frontend/pages ./pages
-COPY frontend/public ./public
-COPY frontend/services ./services
-COPY frontend/styles ./styles
-COPY frontend/types ./types
-COPY frontend/utils ./utils
-=======
+
 # Copy frontend code (will respect .dockerignore for node_modules)
 WORKDIR /app
 # Copy frontend source code (selective copy for better caching)
@@ -103,7 +79,6 @@
 COPY frontend/types /app/frontend/types/
 COPY frontend/utils /app/frontend/utils/
 
->>>>>>> 915e09f5
 
 # Build frontend for production
 RUN cd /app/frontend && NODE_ENV=production pnpm run build
