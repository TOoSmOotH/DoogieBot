--- conflicted
+++ resolved
@@ -1,9 +1,5 @@
 from typing import List, Optional, Dict, Any, Union
-<<<<<<< HEAD
-from pydantic import BaseModel, Field, field_validator, computed_field # Import computed_field
-=======
-from pydantic import BaseModel, Field, field_validator, ConfigDict # Import ConfigDict
->>>>>>> 915e09f5
+from pydantic import BaseModel, Field, field_validator, ConfigDict, computed_field # Import ConfigDict
 from datetime import datetime
 import json # For validating tool_calls
 
@@ -78,21 +74,6 @@
     @classmethod
     def validate_context_documents(cls, v: Any) -> Optional[List[str]]:
         """Ensure context_documents is a list of strings or None."""
-<<<<<<< HEAD
-        if v is None:
-            return None
-        if isinstance(v, list):
-            # Ensure all elements are strings, handling potential non-string items
-            return [str(item) for item in v if item is not None]
-        # Fallback: If it's not None or a list, return an empty list
-        # This handles cases where the JSON might be stored differently unexpectedly
-        return []
-
-    # Reverted: Removed computed_field
-
-    class Config:
-        from_attributes = True
-=======
         if v is None: return None
         if isinstance(v, list): return [str(item) for item in v if item is not None]
         return [] # Fallback
@@ -111,7 +92,6 @@
         return [] # Fallback for invalid format
 
     model_config = ConfigDict(from_attributes=True)
->>>>>>> 915e09f5
 
 # Chat schemas
 class ChatBase(BaseModel):
