import uuid
from typing import List, Optional, Dict, Any # Added Dict, Any
from sqlalchemy.orm import Session, joinedload
from app.models.chat import Chat, Message, MessageRole, FeedbackType
from app.models.user import User

class ChatService:
    @staticmethod
    def create_chat(db: Session, user_id: str, title: Optional[str] = None) -> Chat:
        """
        Create a new chat for a user.
        If no title is provided, uses 'New Conversation' as default.
        """
        chat_id = str(uuid.uuid4())
        chat = Chat(
            id=chat_id,
            user_id=user_id,
            title=title or "New Conversation"
        )
        db.add(chat)
        db.commit()
        db.refresh(chat)
        return chat

    @staticmethod
    def get_chat(db: Session, chat_id: str) -> Optional[Chat]:
        """
        Get a chat by ID.
        """
        return db.query(Chat).filter(Chat.id == chat_id).first()

    @staticmethod
    def get_user_chats(db: Session, user_id: str, skip: int = 0, limit: int = 100) -> List[Chat]:
        """
        Get all chats for a user.
        """
        return db.query(Chat).filter(Chat.user_id == user_id).order_by(Chat.updated_at.desc()).offset(skip).limit(limit).all()

    @staticmethod
    def update_chat(db: Session, chat_id: str, title: str) -> Optional[Chat]:
        """
        Update a chat's title.
        """
        chat = ChatService.get_chat(db, chat_id)
        if not chat:
            return None

        chat.title = title
        db.commit()
        db.refresh(chat)
        return chat

    @staticmethod
    def delete_chat(db: Session, chat_id: str) -> bool:
        """
        Delete a chat and all its messages.
        """
        chat = ChatService.get_chat(db, chat_id)
        if not chat:
            return False

        db.delete(chat)
        db.commit()
        return True

    @staticmethod
    def add_message(
        db: Session,
        chat_id: str,
        role: str,
        content: Optional[str] = None, # Make content optional
        tokens: Optional[int] = None,
        prompt_tokens: Optional[int] = None, # Add prompt_tokens
        completion_tokens: Optional[int] = None, # Add completion_tokens
        tokens_per_second: Optional[float] = None,
        model: Optional[str] = None,
        provider: Optional[str] = None,
        context_documents: Optional[dict] = None,
        finish_reason: Optional[str] = None, # Add finish_reason
        tool_calls: Optional[List[Dict[str, Any]]] = None, # Add tool_calls
        tool_call_id: Optional[str] = None, # Add tool_call_id
        name: Optional[str] = None # Add name (for tool role)
    ) -> Message:
        """
        Add a message to a chat. Handles regular content, tool calls, and tool results.
        """
        from datetime import datetime, UTC

        # Get current timestamp
        current_time = datetime.now(UTC)

        message_id = str(uuid.uuid4())
        message = Message(
            id=message_id,
            chat_id=chat_id,
            role=role,
            content=content,
            tokens=tokens,
            prompt_tokens=prompt_tokens, # Save prompt_tokens
            completion_tokens=completion_tokens, # Save completion_tokens
            tokens_per_second=tokens_per_second,
            model=model,
            provider=provider,
            context_documents=context_documents,
            finish_reason=finish_reason, # Save finish_reason
            tool_calls=tool_calls, # Save tool_calls
            tool_call_id=tool_call_id, # Save tool_call_id
            name=name, # Save name
            created_at=current_time
        )
        db.add(message)

        # Update chat's updated_at timestamp
        chat = ChatService.get_chat(db, chat_id)
        if chat:
            chat.updated_at = current_time

        db.flush() # Flush to ensure message ID is assigned before commit
        db.commit()
        db.refresh(message)
        return message

    @staticmethod
    def get_messages(db: Session, chat_id: str) -> List[Message]:
        """
        Get all messages for a chat.
        """
        return db.query(Message).filter(Message.chat_id == chat_id).order_by(Message.created_at).all()

    @staticmethod
    def add_feedback(db: Session, message_id: str, feedback: str, feedback_text: Optional[str] = None) -> Optional[Message]:
        """
        Add feedback to a message.
        """
        message = db.query(Message).filter(Message.id == message_id).first()
        if not message:
            return None

        message.feedback = feedback
        message.feedback_text = feedback_text
        
        # If negative feedback on an assistant message, find the preceding user question
        if message.role == MessageRole.ASSISTANT and feedback == FeedbackType.NEGATIVE:
            preceding_user_message = db.query(Message)\
                .filter(Message.chat_id == message.chat_id)\
                .filter(Message.role == MessageRole.USER)\
                .filter(Message.created_at < message.created_at)\
                .order_by(Message.created_at.desc())\
                .first()
            if preceding_user_message:
                message.related_question_id = preceding_user_message.id
                
        db.commit()
        db.refresh(message)
        return message

    @staticmethod
    def mark_as_reviewed(db: Session, message_id: str) -> Optional[Message]:
        """
        Mark a message as reviewed.
        """
        message = db.query(Message).filter(Message.id == message_id).first()
        if not message:
            return None

        message.reviewed = True
        db.commit()
        db.refresh(message)
        return message

    @staticmethod
    def get_feedback_messages(
        db: Session,
        feedback_type: Optional[str] = None,
        reviewed: Optional[bool] = None,
        skip: int = 0,
        limit: int = 100
    ) -> tuple[List[Message], int]:
        """
        Get paginated messages with feedback, optionally filtered by feedback type and review status.
        Returns a tuple of (messages, total_count).
        """
<<<<<<< HEAD
        query = db.query(Message)\
            .filter(Message.feedback.isnot(None))\
            .options(joinedload(Message.related_question)) # Eager load the related question
        
=======
        query = db.query(Message).filter(Message.feedback.isnot(None))

>>>>>>> 915e09f5
        if feedback_type:
            query = query.filter(Message.feedback == feedback_type)

        if reviewed is not None:
            query = query.filter(Message.reviewed == reviewed)

        # Get total count before pagination
        total = query.count()

        # Apply pagination
        messages = query.order_by(Message.created_at.desc()).offset(skip).limit(limit).all()
<<<<<<< HEAD
        
        # Add logging to inspect the loaded relationship
        import logging
        logger = logging.getLogger(__name__)
        logger.info(f"Fetched {len(messages)} feedback messages for review.")
        for msg in messages:
            # Only log details for messages where we expect a related question
            if msg.feedback == FeedbackType.NEGATIVE and msg.role == MessageRole.ASSISTANT:
                logger.info(f"Checking Message ID: {msg.id}, Related Question ID: {msg.related_question_id}")
                # Check if the relationship attribute exists and if it was loaded (not None)
                if hasattr(msg, 'related_question') and msg.related_question:
                    logger.info(f"  Related Question (ID: {msg.related_question.id}) Content: {msg.related_question.content[:50]}...") # Log first 50 chars
                elif msg.related_question_id:
                    logger.warning(f"  Related Question ID {msg.related_question_id} exists, but relationship object 'related_question' is None or missing.")
                else:
                    logger.info("  No Related Question ID stored for this message.")
                    
=======

>>>>>>> 915e09f5
        return messages, total

    @staticmethod
    def get_flagged_chats(db: Session, skip: int = 0, limit: int = 10) -> tuple[List[Chat], int]:
        """
        Get paginated chats that have messages with negative feedback.
        Returns a tuple of (chats, total_count).
        """
        # Subquery to get chat IDs that have messages with negative feedback
        from sqlalchemy import distinct, select
        flagged_chat_ids_subquery = select(distinct(Message.chat_id))\
            .where(Message.feedback == "negative")
        
        # Convert subquery to a proper select() statement
        flagged_chat_ids = flagged_chat_ids_subquery.scalar_subquery()

        # Query to get the chats with these IDs and load messages
        query = db.query(Chat)\
            .filter(Chat.id.in_(flagged_chat_ids))\
            .options(joinedload(Chat.messages))

        # Get total count before pagination
        total = query.count()

        # Apply pagination
        chats = query.order_by(Chat.updated_at.desc())\
            .offset(skip)\
            .limit(limit)\
            .all()

        return chats, total<|MERGE_RESOLUTION|>--- conflicted
+++ resolved
@@ -180,15 +180,10 @@
         Get paginated messages with feedback, optionally filtered by feedback type and review status.
         Returns a tuple of (messages, total_count).
         """
-<<<<<<< HEAD
         query = db.query(Message)\
             .filter(Message.feedback.isnot(None))\
             .options(joinedload(Message.related_question)) # Eager load the related question
         
-=======
-        query = db.query(Message).filter(Message.feedback.isnot(None))
-
->>>>>>> 915e09f5
         if feedback_type:
             query = query.filter(Message.feedback == feedback_type)
 
@@ -199,9 +194,7 @@
         total = query.count()
 
         # Apply pagination
-        messages = query.order_by(Message.created_at.desc()).offset(skip).limit(limit).all()
-<<<<<<< HEAD
-        
+        messages = query.order_by(Message.created_at.desc()).offset(skip).limit(limit).all()        
         # Add logging to inspect the loaded relationship
         import logging
         logger = logging.getLogger(__name__)
@@ -217,10 +210,6 @@
                     logger.warning(f"  Related Question ID {msg.related_question_id} exists, but relationship object 'related_question' is None or missing.")
                 else:
                     logger.info("  No Related Question ID stored for this message.")
-                    
-=======
-
->>>>>>> 915e09f5
         return messages, total
 
     @staticmethod
